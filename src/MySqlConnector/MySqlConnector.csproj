--- conflicted
+++ resolved
@@ -7,11 +7,7 @@
     <AssemblyTitle>Async MySQL Connector</AssemblyTitle>
     <VersionPrefix>0.23.0</VersionPrefix>
     <Authors>Bradley Grainger;Caleb Lloyd</Authors>
-<<<<<<< HEAD
-    <TargetFrameworks>net451;net46;netstandard1.3;netstandard2.0</TargetFrameworks>
-=======
-    <TargetFrameworks>net45;net46;netstandard1.3</TargetFrameworks>
->>>>>>> 6e4d61ba
+    <TargetFrameworks>net45;net46;netstandard1.3;netstandard2.0</TargetFrameworks>
     <TreatWarningsAsErrors>true</TreatWarningsAsErrors>
     <AssemblyName>MySqlConnector</AssemblyName>
     <PackageId>MySqlConnector</PackageId>
@@ -24,11 +20,7 @@
     <RepositoryUrl>https://github.com/mysql-net/MySqlConnector.git</RepositoryUrl>
   </PropertyGroup>
 
-<<<<<<< HEAD
-  <ItemGroup Condition=" '$(TargetFramework)' == 'net451' OR '$(TargetFramework)' == 'net46' ">
-=======
   <ItemGroup Condition=" '$(TargetFramework)' == 'net45' OR '$(TargetFramework)' == 'net46' ">
->>>>>>> 6e4d61ba
     <PackageReference Include="System.Buffers" Version="4.0.0" />
     <PackageReference Include="System.Runtime.InteropServices.RuntimeInformation" Version="4.0.0" />
     <PackageReference Include="System.Threading.Tasks.Extensions" Version="4.0.0" />
@@ -36,11 +28,7 @@
     <Reference Include="System.Transactions" />
   </ItemGroup>
 
-<<<<<<< HEAD
   <ItemGroup Condition=" '$(TargetFramework)' == 'netstandard1.3' OR '$(TargetFramework)' == 'netstandard2.0' ">
-=======
-  <ItemGroup Condition=" '$(TargetFramework)' == 'netstandard1.3' ">
->>>>>>> 6e4d61ba
     <PackageReference Include="System.Buffers" Version="4.3.0" />
     <PackageReference Include="System.Data.Common" Version="4.3.0" />
     <PackageReference Include="System.Diagnostics.Process" Version="4.3.0" />
