--- conflicted
+++ resolved
@@ -158,16 +158,9 @@
 				if (connection.OldGuids)
 					statementPreparerOptions |= StatementPreparerOptions.OldGuids;
 				var preparer = new MySqlStatementPreparer(CommandText, m_parameterCollection, statementPreparerOptions);
-<<<<<<< HEAD
 				var payload = new PayloadData(preparer.ParseAndBindParameters());
-				await Session.SendAsync(payload, cancellationToken).ConfigureAwait(false);
-				reader = await MySqlDataReader.CreateAsync(this, behavior, cancellationToken).ConfigureAwait(false);
-=======
-				preparer.BindParameters();
-				var payload = new PayloadData(new ArraySegment<byte>(Payload.CreateEofStringPayload(CommandKind.Query, preparer.PreparedSql)));
 				await Session.SendAsync(payload, ioBehavior, cancellationToken).ConfigureAwait(false);
 				reader = await MySqlDataReader.CreateAsync(this, behavior, ioBehavior, cancellationToken).ConfigureAwait(false);
->>>>>>> 8b701e38
 				return reader;
 			}
 			finally
